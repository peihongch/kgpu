--- conflicted
+++ resolved
@@ -1,10 +1,6 @@
-<<<<<<< HEAD
-
-=======
 #include <cuda.h>
 #include <time.h>
 #include <stdio.h>
->>>>>>> 0c41d46c
 #include <string.h>
 #include <unistd.h>
 #include "nsk.h"
@@ -26,12 +22,6 @@
 int last = 0;
 int next = 0;
 
-<<<<<<< HEAD
-typedef struct {
-    void *addr;
-    unsigned int size; // no more than 4GB
-} nsk_buf_info_t;
-=======
 enum mem_mode_t {
     PINNED,
     PAGEABLE,
@@ -43,8 +33,6 @@
 #define BLOCKS_X 32
 
 #define NOP_TASK 0
->>>>>>> 0c41d46c
-
 
 dim3 blockdim = dim3(BLOCKS_X,1);
 dim3 griddim = dim3(GRIDS_X,1);
