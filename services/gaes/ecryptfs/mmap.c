--- conflicted
+++ resolved
@@ -453,13 +453,8 @@
 	struct page **pgs = NULL;
 	unsigned int page_idx = 0;
 	int rc = 0;
-<<<<<<< HEAD
-	int nodec = 0;
-	/* u32 sz = 0; */
-=======
 	int nodec = 0;	//no decryption needed flag
 	u32 sz = 0; 
->>>>>>> 2e60c306
 
 	if (!crypt_stat
 	    || !(crypt_stat->flags & ECRYPTFS_ENCRYPTED)
